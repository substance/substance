  'use strict';

var DocumentSession = require('./DocumentSession');
var DocumentChange = require('./DocumentChange');
var uuid = require('../util/uuid');

/*
  Session that is connected to a Substance Hub allowing
  collaboration in real-time.

  TODO:
    - error handling strategies
      - e.g. a commit message never gets through to the server
         - how to detect those errors? timeout?
         - how to handle them?
           - resend same commit?
           - just include affected changes with the next regular commit?
*/
function CollabSession(doc, ws, options) {
  CollabSession.super.call(this, doc, options);

  options = options || {};

  // TODO: this should be retrieved from the server?
  this.sessionId = uuid();

  // TODO: The CollabSession or the doc needs to be aware of a doc id
  // that corresponds to the doc on the server. For now we just
  // store it on the document instance.
  this.doc.id = options.docId;

  // TODO: Also we need to somehow store a version number (local version)
  this.doc.version = options.docVersion;

  this.nextCommit = null;
  this.ws = ws;

  this.ws.onopen = this._onConnected.bind(this);
  this.ws.onmessage = this._onMessage.bind(this);

  // whenever a change of a new collaborator is received
  // we add a record here
  this.collaborators = {};
  this.sessionIdPool = [1,2,3,4,5,6,7,8,9,10];
  this.start();
}

CollabSession.Prototype = function() {

  var _super = Object.getPrototypeOf(this);

  this._send = function(message) {
    this.ws.send(JSON.stringify(message));
  };
  /*
    Send local changes to the world.
  */
  this.commit = function() {
    // If there is something to commit and there is no commit pending
    if (this.nextCommit && !this._committing) {
      // console.log('committing', this.nextCommit);
<<<<<<< HEAD
      var msg = ['commit', this.doc.id, this.doc.version, this.serializeChange(this.nextCommit)];
      this.ws.send(this.serializeMessage(msg));
=======
      this._send(['commit', this.doc.id, this._serializeChange(this.nextCommit), this.doc.version]);
>>>>>>> 730e5a68
      this._pendingCommit = this.nextCommit;
      this.nextCommit = null;
      this._committing = true;
    }
  };

  this.start = function() {
    this._runner = setInterval(this.commit.bind(this), 1000);
  };

  this.stop = function() {
    // Try to commit changes to the server every 1s
    if (this._runner) {
      clearInterval(this._runner);
      this._runner = null;
    }
  };

  /*
    We record all local changes into a single change (aka commit) that
  */
  this._recordCommit = function(change) {
    if (!this.nextCommit) {
      this.nextCommit = change;
    } else {
      // Merge new change into nextCommit
      this.nextCommit.ops = this.nextCommit.ops.concat(change.ops);
      this.nextCommit.after = change.after;
    }
  };

  this.afterDocumentChange = function(change, info) {
    _super.afterDocumentChange.apply(this, arguments);

    // Record local chagnes into nextCommit
    if (!info.remote) {
      this._recordCommit(change);
    }
  };

  /*
    As soon as we are connected we attempt to open a document
  */
  this._onConnected = function() {
    console.log(this.ws.clientId, ': Opened connection. Attempting to open a doc session on the hub.');
    // TODO: we could provide a pending change, then we can reuse
    // the 'oncommit' behavior of the server providing rebased changes
    // This needs to be thought through...
    var pendingChange = null;
    if (pendingChange) {
      this._committing = true;
    }
<<<<<<< HEAD
    var msg = ['open', this.doc.id, this.doc.version, pendingChange];
    this.ws.send(this.serializeMessage(msg));
=======
    this._send(['open', this.doc.id, this.doc.version, this._serializeChange(pendingChange)]);
>>>>>>> 730e5a68
  };

  /*
    Handling of remote messages.

    Message comes in in the following format:

    ['open', 'doc13']

    We turn this into a method call internally:

    this.open(ws, 'doc13')

    The first argument is always the websocket so we can respond to messages
    after some operations have been performed.
  */
<<<<<<< HEAD
  this._onMessage = function(msg) {
    msg = this.deserializeMessage(msg);
    var method = msg[0];
    var version, change, changes;
    switch(method) {
      case 'openDone':
      case 'commitDone':
        version = msg[1];
        if (msg[2]) {
          changes = msg[2].map(function(change) {
            return this.deserializeChange(change);
          }.bind(this));
        }
        this[method](version, changes);
        break;
      case 'update':
        version = msg[1];
        change = this.deserializeChange(msg[2]);
        this.update(version, change);
        break;
      default:
        console.error('CollabSession: unsupported message', method, msg);
    }
=======
  this._onMessage = function(data) {
    var data = JSON.parse(data);
    var method = data[0];
    var args = data.splice(1);

    // Call handler
    this[method].apply(this, args);
>>>>>>> 730e5a68
  };

  /*
    Apply a change to the document
  */
  this._applyRemoteChange = function(change) {
    console.log("REMOTE CHANGE", change);
    this.stage._apply(change);
    this.doc._apply(change);
    this._transformLocalChangeHistory(change);

    if (change.sessionId) {
      var collaborator = this.collaborators[change.sessionId];
      if (!collaborator) {
        // find user index used for selecting a color
        collaborator = {
          sessionId: change.sessionId,
          sessionIndex: this._getNextSessionIndex(),
          selection: null
        };
        this.collaborators[change.sessionId] = collaborator;
      }
      collaborator.selection = change.after.selection;
    }

    // We need to notify the change listeners so the UI gets updated
    // We pass replay: false, so this does not become part of the undo
    // history.
    this._notifyChangeListeners(change, { replay: false, remote: true });
  };

  this.getCollaborators = function() {
    return this.collaborators;
  };

  /*
    Get a session index which is used e.g. for styling user selections.

    Note: this implementation considers that collaborators can disappear,
          thus sessionIndex can be used when a new collaborator
          appears.
  */
  this._getNextSessionIndex = function() {
    if (this.sessionIdPool.length === 0) {
      var collabCount = Object.keys(this.collaborators).length;
      this.sessionIdPool.push(collabCount);
    }
    return this.sessionIdPool.shift();
  };

  this._applyChange = function() {
    console.warn('DEPRECATED: use this._applyRemoteChange() instead');
    this._applyRemoteChange.apply(this, arguments);
  };

  /*
    Server has opened the document. The collab session is live from
    now on.
  */
  this.openDone = function(serverVersion, changes) {
    if (this.doc.version !== serverVersion) {
      // There have been changes on the server since the doc was opened
      // the last time
      if (changes) {
        changes.forEach(function(change) {
          this._applyRemoteChange(change);
        }.bind(this));
      }
    }
    this.doc.version = serverVersion;
    console.log(this.ws.clientId, ': Open complete. Listening for remote changes ...');
  };

  /*
    Retrieved when a commit has been confirmed by the server
  */
  this.commitDone = function(version, changes) {
    if (changes) {
      changes.forEach(function(change) {
        this._applyChange(change);
      }.bind(this));
    }
    this.doc.version = version;
    this._committing = false;
    console.log(this.ws.clientId, ': commit confirmed by server. New version:', version);
  };

  /*
    We receive an update from the server
    As a client can only commit one change at a time
    there is also only one update at a time.
  */
  this.update = function(version, change) {
    if (!this.nextCommit) {
      // We only accept updates if there are no pending commitable changes
      this._applyRemoteChange(change);
      this.doc.version = version;
    }
  };

  this.serializeMessage = function(msg) {
    if (this.ws._isSimulated) {
      return msg;
    } else {
      return JSON.stringify(msg);
    }
  };

  this.deserializeMessage = function(msg) {
    if (this.ws._isSimulated) {
      return msg;
    } else {
      return JSON.parse(msg);
    }
  }

  this.serializeChange = function(change) {
    if (change instanceof DocumentChange) {
      return change.toJSON();
    } else {
      return change;
    }
  }

  this.deserializeChange = function(data) {
    if (data instanceof DocumentChange) {
      return data;
    } else {
      return DocumentChange.fromJSON(data);
    }
  };

};

DocumentSession.extend(CollabSession);

module.exports = CollabSession;<|MERGE_RESOLUTION|>--- conflicted
+++ resolved
@@ -49,9 +49,6 @@
 
   var _super = Object.getPrototypeOf(this);
 
-  this._send = function(message) {
-    this.ws.send(JSON.stringify(message));
-  };
   /*
     Send local changes to the world.
   */
@@ -59,12 +56,8 @@
     // If there is something to commit and there is no commit pending
     if (this.nextCommit && !this._committing) {
       // console.log('committing', this.nextCommit);
-<<<<<<< HEAD
       var msg = ['commit', this.doc.id, this.doc.version, this.serializeChange(this.nextCommit)];
-      this.ws.send(this.serializeMessage(msg));
-=======
-      this._send(['commit', this.doc.id, this._serializeChange(this.nextCommit), this.doc.version]);
->>>>>>> 730e5a68
+      this._send(msg);
       this._pendingCommit = this.nextCommit;
       this.nextCommit = null;
       this._committing = true;
@@ -117,12 +110,11 @@
     if (pendingChange) {
       this._committing = true;
     }
-<<<<<<< HEAD
-    var msg = ['open', this.doc.id, this.doc.version, pendingChange];
-    this.ws.send(this.serializeMessage(msg));
-=======
-    this._send(['open', this.doc.id, this.doc.version, this._serializeChange(pendingChange)]);
->>>>>>> 730e5a68
+    var msg = ['open', this.doc.id, this.doc.version];
+    if (pendingChange) {
+      msg.push(this.serializeChange(pendingChange));
+    }
+    this._send(msg);
   };
 
   /*
@@ -139,7 +131,6 @@
     The first argument is always the websocket so we can respond to messages
     after some operations have been performed.
   */
-<<<<<<< HEAD
   this._onMessage = function(msg) {
     msg = this.deserializeMessage(msg);
     var method = msg[0];
@@ -163,15 +154,6 @@
       default:
         console.error('CollabSession: unsupported message', method, msg);
     }
-=======
-  this._onMessage = function(data) {
-    var data = JSON.parse(data);
-    var method = data[0];
-    var args = data.splice(1);
-
-    // Call handler
-    this[method].apply(this, args);
->>>>>>> 730e5a68
   };
 
   /*
@@ -286,7 +268,7 @@
     } else {
       return JSON.parse(msg);
     }
-  }
+  };
 
   this.serializeChange = function(change) {
     if (change instanceof DocumentChange) {
@@ -294,7 +276,7 @@
     } else {
       return change;
     }
-  }
+  };
 
   this.deserializeChange = function(data) {
     if (data instanceof DocumentChange) {
@@ -304,6 +286,10 @@
     }
   };
 
+  this._send = function(msg) {
+    this.ws.send(this.serializeMessage(msg));
+  };
+
 };
 
 DocumentSession.extend(CollabSession);
