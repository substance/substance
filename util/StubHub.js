"use strict";

var EventEmitter = require('./EventEmitter');
var forEach = require('lodash/forEach');
var DocumentChange = require('./../model/DocumentChange');

/*
  Hub implementation for local testing

  A typical communication flow between client and hub could look like this:

    -> ['open', 'doc1']
    <- ['open:confirmed']
    -> ['commit', [c1,c2,c3], 25]
    <- ['commit:confirmed']
    <- ['update', [c4,c5], 26]
    -> ['close', 'doc1']

  @example

  ```js
  var hub = new StubHub(doc, messageQueue);

  var docSession1 = new CollabSession(doc, messageQueue);
  var docSession2 = new CollabSession(doc, messageQueue);
  ```
*/

function StubHub(wss, store) {
  StubHub.super.apply(this);

  this.wss = wss;

  // where docs (change history is stored)
  this.store = store;

  this._connections = {};
  this.wss.on('connection', this._onConnection, this);
}

StubHub.Prototype = function() {

  this.dispose = function() {
    this.wss.off(this);
  };

  /*
    For a given web socket get all other websockets (aka collaborators)

    collaborator(docId): client !== ws && ws.documentId === documentId
  */
  this.getCollaboratorSockets = function(ws, documentId) {
    var collabs = [];
    forEach(this.wss.clients, function(client) {
      if (client !== ws && ws.documentId === documentId) {
        collabs.push(client);
      }
    });
    return collabs;
  };

  /*
    When a new collaborator connects

    Note: No data is exchanged yet.
  */
  this._onConnection = function(sws) {
    // TODO: there is no way to disconnect a client
    var clientId = sws.clientId;
    console.log('a new collaborator arrived', clientId);
    var connection = {
      clientId: clientId,
      socket: sws,
      onMessage: this._onMessage.bind(this, sws)
    };
    if (this._connections[clientId]) {
      throw new Error('Client is already connected.');
    }
    this._connections[clientId] =  connection;
    sws.on('message', connection.onMessage);
  };

  /*
    Handling of client messages.

    Message comes in in the following format:

    ['open', 'doc13']

    We turn this into a method call internally:

    this.open(ws, 'doc13')

    The first argument is always the websocket so we can respond to messages
    after some operations have been performed.
  */
  this._onMessage = function(ws, data) {
    var method = data[0];
    var args = data.splice(1);
    args.unshift(ws);
    // Call handler
    this[method].apply(this, args);
  };

  /*
    First thing the client sends to initialize the collaborative editing
    session.

    @param ws
    @param documentId
    @param version The client's document version (0 if client starts with an empty doc)
    @param change pending client change

    Note: a client can reconnect having a pending change
    which is similar to the commit case
  */
  this.open = function(ws, documentId, version, change) {
    change = this._deserializeChange(change);

    // We store the documentId on the socket instance. That way we know at which
    // document a client is looking at. ATM we support only one active doc editing
    // session per client.
    ws.documentId = documentId;

    if (change) {
      this._commit(documentId, change, version, function(err, newChange, serverVersion, serverChanges) {
        ws.send(['openDone', serverVersion, serverChanges]);
        this._broadCastChange(ws, documentId, newChange, serverVersion);
      });
    } else {
<<<<<<< HEAD
      this.store.getChanges(documentId, version, function(err, changes, serverVersion) {
        ws.send(['openDone', serverVersion, changes]);
      }.bind(this));      
=======
      this.store.getChanges(documentId, version, function(err, changes, headVersion) {
        // changes.map(this._serializeChange.bind(this))
        ws.send(['openDone', headVersion, changes]);
      }.bind(this));
>>>>>>> 244741fd
    }
  };

  this._commit = function(documentId, rawChange, clientVersion, cb) {
    var change = this._deserializeChange(rawChange);

    // Get latest doc version
    this.store.getVersion(documentId, function(err, headVersion) {
      if (headVersion === clientVersion) { // Fast forward update
        this.store.addChange(documentId, rawChange, function(err, newVersion) {
          cb(null, rawChange, newVersion);
        }.bind(this));
      } else { // Client changes need to be rebased to headVersion
        this.getChanges(documentId, clientVersion, function(err, changes) {
          // create clones of the changes for transformation
          changes = changes.map(function(change) {
            return this._deserializeChange(change);
          });
          var newChange = change.clone();
          // transform changes
          for (var i = 0; i < changes.length; i++) {
            DocumentChange.transformInplace(changes[i], newChange);
          }
          // Serialize change for persistence and broadcast
          newChange = this._serializeChange(newChange);
          // apply the new change
          this.store.addChange(documentId, newChange, function(err, newVersion) {
            cb(null, newChange, newVersion, changes.map(this._serializeChange.bind(this)));
          });

        }.bind(this));
      }
    }.bind(this));
  };

  this._broadCastChange = function(ws, documentId, newChange, newVersion) {
    // Send changes to all *other* clients
    var collaboratorSockets = this.getCollaboratorSockets(ws, documentId);
    forEach(collaboratorSockets, function(socket) {
      socket.send(['update', newVersion, newChange]);
    }.bind(this));
  };

  /*
    Client wants to commit changes
  */
  this.commit = function(ws, documentId, rawChange, clientVersion) {
    this._commit(documentId, rawChange, clientVersion, function(err, newChange, serverVersion, serverChanges) {
      this._broadCastChange(ws, documentId, newChange, serverVersion);
      // confirm the new commit, providing the diff since last common version
      ws.send(['commitDone', serverVersion, serverChanges]);
    }.bind(this));
  };

  this._serializeChange = function(change) {
    if (change) {
      return change.serialize();
    }
  };

  this._deserializeChange = function(changeData) {
    if (changeData) {
      return DocumentChange.deserialize(changeData);
    }
  };
};

EventEmitter.extend(StubHub);

module.exports = StubHub;<|MERGE_RESOLUTION|>--- conflicted
+++ resolved
@@ -128,16 +128,9 @@
         this._broadCastChange(ws, documentId, newChange, serverVersion);
       });
     } else {
-<<<<<<< HEAD
       this.store.getChanges(documentId, version, function(err, changes, serverVersion) {
         ws.send(['openDone', serverVersion, changes]);
       }.bind(this));      
-=======
-      this.store.getChanges(documentId, version, function(err, changes, headVersion) {
-        // changes.map(this._serializeChange.bind(this))
-        ws.send(['openDone', headVersion, changes]);
-      }.bind(this));
->>>>>>> 244741fd
     }
   };
 
