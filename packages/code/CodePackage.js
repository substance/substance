'use strict';

var Code = require('./Code');
<<<<<<< HEAD
var AnnotationComponent = require('../../ui/AnnotationComponent');
var AnnotationCommand = require('../../ui/AnnotationCommand');
var AnnotationTool = require('../../ui/AnnotationTool');
var CodeHTMLConverter = require('./CodeHTMLConverter');
var CodeXMLConverter = require('./CodeXMLConverter');
=======
var CodeHTMLConverter = require('./CodeHTMLConverter');
var CodeXMLConverter = require('./CodeXMLConverter');
var CodeTool = require('./CodeTool');
var CodeCommand = require('./CodeCommand');
>>>>>>> 6423bbe3

module.exports = {
  name: 'code',
  configure: function(config) {
    config.addNode(Code);
<<<<<<< HEAD
    config.addComponent('code', AnnotationComponent);
    config.addCommand('code', AnnotationCommand, { nodeType: Code.type });
    config.addTool('code', AnnotationTool);
    config.addConverter('html', CodeHTMLConverter);
    config.addConverter('xml', CodeXMLConverter);
=======
    config.addConverter('html', CodeHTMLConverter);
    config.addConverter('xml', CodeXMLConverter);
    config.addCommand(CodeCommand);
    config.addTool(CodeTool);
>>>>>>> 6423bbe3
    config.addIcon('code', { 'fontawesome': 'fa-code' });
    config.addStyle(__dirname, '_code.scss');
    config.addLabel('code', {
      en: 'Code',
      de: 'Code'
    });
  }
};<|MERGE_RESOLUTION|>--- conflicted
+++ resolved
@@ -1,35 +1,21 @@
 'use strict';
 
 var Code = require('./Code');
-<<<<<<< HEAD
+var CodeHTMLConverter = require('./CodeHTMLConverter');
+var CodeXMLConverter = require('./CodeXMLConverter');
 var AnnotationComponent = require('../../ui/AnnotationComponent');
 var AnnotationCommand = require('../../ui/AnnotationCommand');
 var AnnotationTool = require('../../ui/AnnotationTool');
-var CodeHTMLConverter = require('./CodeHTMLConverter');
-var CodeXMLConverter = require('./CodeXMLConverter');
-=======
-var CodeHTMLConverter = require('./CodeHTMLConverter');
-var CodeXMLConverter = require('./CodeXMLConverter');
-var CodeTool = require('./CodeTool');
-var CodeCommand = require('./CodeCommand');
->>>>>>> 6423bbe3
 
 module.exports = {
   name: 'code',
   configure: function(config) {
     config.addNode(Code);
-<<<<<<< HEAD
+    config.addConverter('html', CodeHTMLConverter);
+    config.addConverter('xml', CodeXMLConverter);
     config.addComponent('code', AnnotationComponent);
     config.addCommand('code', AnnotationCommand, { nodeType: Code.type });
     config.addTool('code', AnnotationTool);
-    config.addConverter('html', CodeHTMLConverter);
-    config.addConverter('xml', CodeXMLConverter);
-=======
-    config.addConverter('html', CodeHTMLConverter);
-    config.addConverter('xml', CodeXMLConverter);
-    config.addCommand(CodeCommand);
-    config.addTool(CodeTool);
->>>>>>> 6423bbe3
     config.addIcon('code', { 'fontawesome': 'fa-code' });
     config.addStyle(__dirname, '_code.scss');
     config.addLabel('code', {
