import { Marker } from '../../model'

class FindAndReplaceManager {

  constructor(context) {
    if (!context.editorSession) {
      throw new Error('EditorSession required.')
    }

    this.editorSession = context.editorSession
    this.editorSession.onRender('document', this._onDocumentChanged, this)

    this.doc = this.editorSession.getDocument()
    this.context = Object.assign({}, context, {
      // for convenienve we provide access to the doc directly
      doc: this.doc
    })

    this._state = {
      disabled: true,
      findString: '',
      replaceString: '',
      // Consists a sequence of property selections
      matches: [],
      selectedMatch: undefined
    }

  }

  /*
    NOTE: We remember findString and replaceString for the next search action
  */
  _resetState() {
    this._state.disabled = true
    this._state.matches = []
    this._state.selectedMatch = undefined
  }

  /*
    Derive command state for FindAndReplaceTool
  */
  getCommandState() {
    let state = this._state
    let commandState = {
      disabled: state.disabled,
      findString: state.findString,
      replaceString: state.replaceString,
      // Used to display '4 of 10' etc.
      totalMatches: state.matches.length,
      selectedMatch: state.selectedMatch + 1
    }
    return commandState
  }

  enable() {
    this._state.disabled = false
    this._propagateUpdate()
  }

  disable() {
    this._state.disabled = true
    this._resetState()
    this._propagateUpdate()
  }

  _onDocumentChanged() {
    if (!this._state.disabled) {
      this._computeMatches()
      this._state.selectedMatch = 0
      this._updateMarkers()
    }
  }

  /*
    Start find and replace workflow
  */
  startFind(findString) {
    this._state.findString = findString
    this._computeMatches()
    this._state.selectedMatch = this._getClosestMatch() || 0
    this._setSelection()
    this._propagateUpdate()
  }

  setReplaceString(replaceString) {
    // NOTE: We don't trigger any updates here
    this._state.replaceString = replaceString
  }

  /*
    Find next match. We also update the native selection here unless skipped.
    NOTE: We want to skip the selection update when hitting ENTER in the
    searchString input field. Then we just want to highlight it but keep the
    cursor in the input field.
  */
  findNext() {
    let index = this._state.selectedMatch
    let totalMatches = this._state.matches.length
    if (totalMatches === 0) return
    this._state.selectedMatch = (index + 1) % totalMatches
    this._setSelection()
<<<<<<< HEAD
    this._propagateUpdate(renderSelection)
=======
    this._propagateUpdate()
>>>>>>> 2cab3dee
  }

  _setSelection() {
    let match = this._state.matches[this._state.selectedMatch]
    if (!match) return
    this.editorSession.setSelection(match.getSelection())
  }

  /*
    Find previous match
  */
  findPrevious() {
    let index = this._state.selectedMatch
    let totalMatches = this._state.matches.length
    if (totalMatches === 0) return
    this._state.selectedMatch = index > 0 ? index - 1 : totalMatches - 1
    this._setSelection()
<<<<<<< HEAD
    this._propagateUpdate(renderSelection)
=======
    this._propagateUpdate()
>>>>>>> 2cab3dee
  }

  /*
    Replace next occurence
  */
  replaceNext() {
    let index = this._state.selectedMatch
    let match = this._state.matches[index]
    if(match !== undefined) {
      this.editorSession.transaction((tx, args) => {
        tx.setSelection(match.getSelection())
        tx.insertText(this._state.replaceString)
        return args
      })
      this._computeMatches()
      this._state.selectedMatch = index
      this._setSelection()
      this._propagateUpdate('renderSelection')
    }
  }

  /*
    Replace all occurences
  */
  replaceAll() {
    // Reverse matches order,
    // so the replace operations later are side effect free.
    let matches = this._state.matches.reverse()

    this.editorSession.transaction((tx, args) => {
      matches.forEach(match => {
        tx.setSelection(match.getSelection())
        tx.insertText(this._state.replaceString)
      })
      return args
    })

    this._computeMatches()
  }

  /*
    Get closest match to current cursor position
  */
  _getClosestMatch() {
    let doc = this.editorSession.getDocument()
    let nodeIds = Object.keys(doc.getNodes())
    let sel = this.editorSession.getSelection()
    let startOffset = sel.start.offset
    let selStartNode = sel.start.path[0]
    let selStartNodePos = nodeIds.indexOf(selStartNode)
    let matches = this._state.matches

    let closest = matches.findIndex(match => {
      let markerSel = match.getSelection()
      let markerStartOffset = markerSel.start.offset
      let markerStartNode = markerSel.start.path[0]
      let markerStartNodePos = nodeIds.indexOf(markerStartNode)
      if(selStartNodePos > markerStartNodePos) {
        return false
      } else if (selStartNodePos < markerStartNodePos) {
        return true
      } else {
        if(startOffset <= markerStartOffset) {
          return true
        } else {
          return false
        }
      }
    })

    return closest
  }

  _computeMatches() {
    let currentMatches = this._state.matches
    let currentTotal = currentMatches === undefined ? 0 : currentMatches.length

    this._state.matches = this._findAllMatches()

    // Preserve selection in case of the same number of matches
    // If the number of matches did changed we will set first selection
    // If there are no matches we should remove index
    let newMatches = this._state.matches

    if(newMatches.length !== currentTotal) {
      this._state.selectedMatch = newMatches.length > 0 ? 0 : undefined
    }
  }

  /*
    Returns all matches
  */
  _findAllMatches() {
    const doc = this.doc
    const nodes = doc.getNodes()
    const pattern = this._state.findString

    let matches = []
    if (pattern) {
      Object.keys(nodes).forEach((nodeId) => {
        let node = doc.get(nodeId)
        if(node.isText()) {
          let found = this._findInTextProperty({
            path: [node.id, 'content'],
            findString: pattern
          })
          matches = matches.concat(found)
        }
      })
    }
    return matches
  }

  /*
    Find all matches for a given search string in a text property
    Method returns an array of matches, each match is represented as
    a PropertySelection
  */
  _findInTextProperty({path, findString}) {
    const doc = this.doc
    const text = doc.get(path)

    // Case-insensitive search for multiple matches
    let matcher = new RegExp(findString, 'ig')
    let matches = []
    let match

    while ((match = matcher.exec(text))) {
      let marker = new Marker(doc, {
        type: 'match',
        start: {
          path,
          offset: match.index
        },
        end: {
          offset: matcher.lastIndex
        }
      })
      matches.push(marker)
    }
    return matches
  }

  _propagateUpdate() {
    // HACK: we make commandStates dirty in order to trigger re-evaluation
    this._updateMarkers()
    this.editorSession._setDirty('commandStates')
    this.editorSession.startFlow()
  }

  _updateMarkers() {
    const state = this._state
    const editorSession = this.editorSession
    const markersManager = editorSession.markersManager
    state.matches.forEach((m, idx) => {
      m.type = (idx === state.selectedMatch) ? 'selected-match' : 'match'
    })
    // console.log('setting find-and-replace markers', state.matches)
    markersManager.setMarkers('find-and-replace', state.matches)
  }

}

export default FindAndReplaceManager<|MERGE_RESOLUTION|>--- conflicted
+++ resolved
@@ -99,11 +99,7 @@
     if (totalMatches === 0) return
     this._state.selectedMatch = (index + 1) % totalMatches
     this._setSelection()
-<<<<<<< HEAD
-    this._propagateUpdate(renderSelection)
-=======
-    this._propagateUpdate()
->>>>>>> 2cab3dee
+    this._propagateUpdate()
   }
 
   _setSelection() {
@@ -121,11 +117,7 @@
     if (totalMatches === 0) return
     this._state.selectedMatch = index > 0 ? index - 1 : totalMatches - 1
     this._setSelection()
-<<<<<<< HEAD
-    this._propagateUpdate(renderSelection)
-=======
-    this._propagateUpdate()
->>>>>>> 2cab3dee
+    this._propagateUpdate()
   }
 
   /*
