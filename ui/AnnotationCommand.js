--- conflicted
+++ resolved
@@ -177,20 +177,13 @@
   this.getAnnotationsForSelection = function() {
     var sel = this.getSelection();
     var doc = this.getDocument();
-<<<<<<< HEAD
-=======
     var surface = this.getSurface();
     var containerId;
 
     if (surface.isContainerEditor()) {
       containerId = surface.getContainerId();
     }
->>>>>>> 689c8055
     var annotationType = this.getAnnotationType();
-    var containerId = null;
-    if(helpers.isContainerAnnotation(doc, annotationType)){
-        containerId = this.getContainerId();
-    }
     var annos = helpers.getAnnotationsForSelection(doc, sel, annotationType, containerId);
     return annos;
   };
@@ -294,13 +287,8 @@
 
       args.splitContainerSelections = false;
 
-<<<<<<< HEAD
-      if(helpers.isContainerAnnotation(this.getDocument(), args.annotationType)){
-          args.containerId = this.getContainerId();
-=======
       if (surface.isContainerEditor()) {
         args.containerId = surface.getContainerId();
->>>>>>> 689c8055
       }
 
       args = transformFn(tx, args);
